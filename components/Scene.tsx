'use client';
import { useEffect, useRef, useState } from 'react';
import * as BABYLON from '@babylonjs/core';
import {
    AbstractMesh,
    ArcRotateCamera,
    Engine,
    HemisphericLight,
    KeyboardEventTypes,
    Scene as BabylonScene,
    Vector3,
    WebXRDefaultExperience,
} from '@babylonjs/core';
import * as GUI from '@babylonjs/gui';
import { Checkbox } from '@babylonjs/gui';
import { registerBuiltInLoaders } from '@babylonjs/loaders/dynamic';
import SupabaseUtils from '@/lib/supabaseUtils';
import MenuUtils from '@/lib/menuUtils';
import { SimulationResult } from '@/components/SimulationResult';
import MeshUtils from '@/lib/meshUtils';

interface SceneProps {
    modelName: string;
    modelScaling: number;
    modelRotation: { x: number; y: number; z: number };
}

const MenuSnippets = {
<<<<<<< HEAD
    spatial: 'GAF8QH#4', //'#GAF8QH#3',
    fullscreen: 'GYLJ95#22', //'#GYLJ95#19',
=======
    spatial: '#71Q3DR#1',
    fullscreen: '#GYLJ95#19',
>>>>>>> 448a2a63
};

export default function Scene({
    modelName,
    modelScaling,
    modelRotation,
}: SceneProps) {
    const canvasRef = useRef<HTMLCanvasElement>(null);
    const engineRef = useRef<Engine | null>(null);
    const sceneRef = useRef<BabylonScene | null>(null);

    const fullscreenUIRef = useRef<GUI.AdvancedDynamicTexture | null>(null);
    const spacialUIRef = useRef<GUI.AdvancedDynamicTexture | null>(null);
    const spatialUIRef = useRef<BABYLON.Mesh | null>(null);

    const xrExperienceRef = useRef<WebXRDefaultExperience | null>(null);

    const simulationResultsRef = useRef<Map<string, SimulationResult>>(
        new Map()
    );
    const currentSimulationTypeRef = useRef<string>('');

    // Replace useState with useRef for availableSimulationTypes
    const availableSimulationTypesRef = useRef<string[]>([]);

    const movementEnabledRef = useRef<boolean>(false);

    // Keep these as useState because they're used for UI rendering
    const [deviceType, setDeviceType] = useState<string>('unknown');
    const [inXRSession, setInXRSession] = useState<boolean>(false);

    const fetchSimulationResults = async () => {
        if (!sceneRef.current) return;

        try {
            console.log('Fetching simulation results for model:', modelName);

            // First, dispose of all previous model meshes to prevent memory leaks
            clearPreviousModels();

            // Clear existing simulation results map
            simulationResultsRef.current.clear();

            // Get available simulation types for this model
            const simulationTypesResult =
                await SupabaseUtils.listSimulationTypes('models', modelName);

            if (
                !simulationTypesResult.data ||
                simulationTypesResult.data.length === 0
            ) {
                console.log('No simulation types found for model:', modelName);
                return;
            }

            // Store available simulation types in ref instead of state
            const types = simulationTypesResult.data.map((item) => item.name);
            availableSimulationTypesRef.current = types;
            console.log(
                'Available simulation types stored:',
                availableSimulationTypesRef.current
            );

            // Set default simulation type if none is set
            if (!currentSimulationTypeRef.current && types.length > 0) {
                currentSimulationTypeRef.current = types[0];
            }

            // Load simulation results for each type
            for (const simType of simulationTypesResult.data) {
                const simTypeName = simType.name;
                console.log(
                    `Loading simulation results for type: ${simTypeName}`
                );

                const folderPath = `${modelName}/${simTypeName}`;
                const files = await SupabaseUtils.listFiles(
                    'models',
                    folderPath,
                    {
                        offset: 0,
                        sortBy: { column: 'name', order: 'asc' },
                    }
                );

                if (!files.data || files.data.length === 0) {
                    console.log(
                        `No files found for simulation type: ${simTypeName}`
                    );
                    continue;
                }

                console.log(
                    `Found ${files.data.length} files for simulation type: ${simTypeName}`
                );

                const simulationMeshes: AbstractMesh[] = [];

                for (const file of files.data) {
                    const filePath = `${folderPath}/${file.name}`;
                    console.log(`Loading simulation result: ${filePath}`);

                    const publicUrl = await SupabaseUtils.getPublicUrl(
                        'models',
                        filePath
                    );

                    const container = await BABYLON.LoadAssetContainerAsync(
                        publicUrl,
                        sceneRef.current
                    );

                    // Look for mesh0 (ParaView models) or other suitable mesh
                    const mesh0 = container.meshes.find(
                        (mesh) => mesh.name === 'mesh0'
                    );

                    if (mesh0) {
                        container.addAllToScene();

                        mesh0.scaling = new Vector3(
                            modelScaling,
                            modelScaling,
                            modelScaling
                        );
                        mesh0.rotation = new Vector3(
                            BABYLON.Tools.ToRadians(modelRotation.x),
                            BABYLON.Tools.ToRadians(modelRotation.y),
                            BABYLON.Tools.ToRadians(modelRotation.z)
                        );

                        simulationMeshes.push(mesh0);
                        mesh0.setEnabled(false); // Initially hide all meshes

                        console.log(
                            `Successfully loaded simulation result: ${file.name}`
                        );
                    } else {
                        // Not a ParaView model, look for other meshes
                        const firstMesh = container.meshes.find(
                            (mesh) =>
                                mesh.name !== 'root' && mesh.name !== '__root__'
                        );

                        if (firstMesh) {
                            container.addAllToScene();
                            firstMesh.scaling = new Vector3(
                                modelScaling,
                                modelScaling,
                                modelScaling
                            );
                            firstMesh.rotation = new Vector3(
                                BABYLON.Tools.ToRadians(modelRotation.x),
                                BABYLON.Tools.ToRadians(modelRotation.y),
                                BABYLON.Tools.ToRadians(modelRotation.z)
                            );

                            simulationMeshes.push(firstMesh);
                            firstMesh.setEnabled(false); // Initially hide all meshes

                            console.log(
                                `Using ${firstMesh.name} as simulation result mesh for ${file.name}`
                            );
                        } else {
                            console.log(
                                `No suitable mesh found in this simulation result: ${file.name}`
                            );
                        }
                    }
                }

                if (simulationMeshes.length > 0) {
                    // Store this simulation type's meshes in our map
                    simulationResultsRef.current.set(simTypeName, {
                        type: simTypeName,
                        meshes: simulationMeshes,
                        currentIndex: 0,
                    });

                    console.log(
                        `Stored ${simulationMeshes.length} meshes for simulation type: ${simTypeName}`
                    );
                }
            }

            // Show the current simulation type's first mesh
            if (currentSimulationTypeRef.current) {
                showCurrentSimulationResult();
            }
        } catch (error) {
            console.error('Error loading simulation results:', error);
        }
    };

    // Function to switch to a different simulation type
    const switchSimulationType = (simulationType: string) => {
        if (!simulationResultsRef.current.has(simulationType)) {
            console.log(`Simulation type not found: ${simulationType}`);
            return;
        }

        // Hide current simulation result
        hideAllSimulationResults();

        // Update current simulation type
        currentSimulationTypeRef.current = simulationType;

        // Show the first mesh of the new simulation type
        showCurrentSimulationResult();

        console.log(`Switched to simulation type: ${simulationType}`);
    };

    const cycleSimulationResults = () => {
        const currentSimType = currentSimulationTypeRef.current;
        if (
            !currentSimType ||
            !simulationResultsRef.current.has(currentSimType)
        ) {
            console.log(
                'No current simulation type selected or no results available'
            );
            return;
        }

        const simResult = simulationResultsRef.current.get(currentSimType)!;

        // Hide current mesh
        if (simResult.meshes[simResult.currentIndex]) {
            simResult.meshes[simResult.currentIndex].setEnabled(false);
        }

        // Move to next mesh
        simResult.currentIndex =
            (simResult.currentIndex + 1) % simResult.meshes.length;

        // Show new current mesh
        if (simResult.meshes[simResult.currentIndex]) {
            simResult.meshes[simResult.currentIndex].setEnabled(true);
            console.log(
                `Switched to simulation result ${simResult.currentIndex} for type ${currentSimType}: ${simResult.meshes[simResult.currentIndex].name}`
            );
        }
    };

    // Helper function to hide all simulation results
    const hideAllSimulationResults = () => {
        simulationResultsRef.current.forEach((simResult) => {
            simResult.meshes.forEach((mesh) => {
                mesh.setEnabled(false);
            });
        });
    };

    // Helper function to dispose of all previous model meshes
    const clearPreviousModels = () => {
        if (!sceneRef.current) return;

        console.log('Clearing previous model meshes from scene');

        // Dispose of all meshes from previous simulation results
        simulationResultsRef.current.forEach((simResult) => {
            simResult.meshes.forEach((mesh) => {
                // Check if the mesh still exists in the scene
                if (mesh && !mesh.isDisposed()) {
                    console.log(`Disposing mesh: ${mesh.name}`);
                    // First dispose of materials if they exist
                    if (mesh.material) {
                        mesh.material.dispose();
                    }
                    // Remove from scene and dispose
                    mesh.dispose(true, true);
                }
            });
        });

        // Additional cleanup for any remaining meshes from the model
        // This helps catch meshes that might not be tracked in our simulation results map
        const meshesToDispose = sceneRef.current.meshes.filter((mesh) => {
            // Keep essential scene objects like the floor and menu holder
            return (
                mesh.name !== 'floor' &&
                mesh.name !== 'menuHolder' &&
                !mesh.name.includes('ground')
            );
        });

        meshesToDispose.forEach((mesh) => {
            if (!mesh.isDisposed()) {
                console.log(`Disposing additional mesh: ${mesh.name}`);
                if (mesh.material) {
                    mesh.material.dispose();
                }
                mesh.dispose(true, true);
            }
        });

        // Force garbage collection hint
        if (sceneRef.current) {
            sceneRef.current.cleanCachedTextureBuffer();
        }
    };

    // Helper function to show current simulation result
    const showCurrentSimulationResult = () => {
        const currentSimType = currentSimulationTypeRef.current;
        if (
            !currentSimType ||
            !simulationResultsRef.current.has(currentSimType)
        ) {
            return;
        }

        const simResult = simulationResultsRef.current.get(currentSimType)!;

        // Hide all meshes first
        hideAllSimulationResults();

        // Show the current mesh for this simulation type
        if (simResult.meshes[simResult.currentIndex]) {
            simResult.meshes[simResult.currentIndex].setEnabled(true);
            console.log(
                `Showing simulation result ${simResult.currentIndex} for type ${currentSimType}: ${simResult.meshes[simResult.currentIndex].name}`
            );
        }
    };

    // Initialize engine and scene only once this effect is called when the website is loaded
    // and when the scene parameters change (modelName, modelScaling, modelRotation)
    useEffect(() => {
        // Startup boilerplate code to initialize the scene and engine for babylon.js and store them in refs
        registerBuiltInLoaders();
        if (!canvasRef.current) return;

        const engine = new Engine(canvasRef.current, true);
        engineRef.current = engine;

        const scene = new BabylonScene(engine);
        sceneRef.current = scene;

        // Check if WebXR is available
        const xrPromise = BABYLON.WebXRSessionManager.IsSessionSupportedAsync(
            'immersive-ar'
        )
            .then((supported) => {
                console.log('VR support:', supported);
                return supported;
            })
            .catch((error) => {
                console.error('Error checking XR support:', error);
                return false;
            });

        // Setup camera (for the preview scene on the main page)
        const camera = new ArcRotateCamera(
            'camera',
            -Math.PI / 2,
            Math.PI / 2.5,
            3,
            Vector3.Zero(),
            scene
        );
        camera.attachControl(canvasRef.current, true);

        // Create light
        const light = new HemisphericLight(
            'light',
            new Vector3(0, 1, 0),
            scene
        );

        // Create floor and make it (almost) transparent
        // If it should be fully transparent, set alpha to 0
        const alpha = 0.1;

        const floor = BABYLON.MeshBuilder.CreateGround(
            'floor',
            { width: 6, height: 6 },
            scene
        );
        const floorMaterial = new BABYLON.StandardMaterial(
            'floorMaterial',
            scene
        );
        floorMaterial.diffuseColor = new BABYLON.Color3(0.1, 0.1, 0.1);
        floorMaterial.alpha = alpha;
        floor.material = floorMaterial;

        // Initialize both UIs after WebXR capability check
        xrPromise.then((vrCapable) => {
            // Create 3D spatial menu for VR
            const menuHolder = BABYLON.MeshBuilder.CreatePlane(
                'menuHolder',
                { width: 2, height: 2 },
                scene
            );
            menuHolder.position = new BABYLON.Vector3(0, 1.5, 2);
            spatialUIRef.current = menuHolder;

            const spacialUI = GUI.AdvancedDynamicTexture.CreateForMesh(
                menuHolder,
                1024,
                1024
            );
            spacialUIRef.current = spacialUI;

            // Create fullscreen UI for non-VR devices
            const fullscreenUI = GUI.AdvancedDynamicTexture.CreateFullscreenUI(
                'UI',
                true,
                scene
            );
            fullscreenUIRef.current = fullscreenUI;

            menuHolder.setEnabled(false);
            fullscreenUI.renderScale = 1.0;

            // Load the menu content for both UIs
            const setupMenus = () => {
                // Load spacial UI for VR
                spacialUI
                    .parseFromSnippetAsync(MenuSnippets.spatial)
                    .then(() => {
                        console.log('Spatial UI loaded successfully');
                        setupCycleButton(spacialUI);
                        setupMoveButtons(spacialUI);
                        setupMoveObjectCheckbox(spacialUI);
                    })
                    .catch((error) => {
                        console.error('Failed to load spatial UI:', error);
                    });

                // Load fullscreen UI for tablet/mobile
                fullscreenUI
                    .parseFromSnippetAsync(MenuSnippets.fullscreen)
                    .then(() => {
                        console.log('Fullscreen UI loaded successfully');
                        setupCycleButton(fullscreenUI);
                        setupMoveButtons(fullscreenUI);
                        setupMoveObjectCheckbox(fullscreenUI);
                    })
                    .catch((error) => {
                        console.error('Failed to load fullscreen UI:', error);
                    });
            };

            setupMenus();

            // Setup WebXR if capable
            if (vrCapable) {
                scene
                    .createDefaultXRExperienceAsync({
                        floorMeshes: [floor],
                        uiOptions: {
                            sessionMode: 'immersive-ar',
                        },
                        disableTeleportation: true,
                    })
                    .then((xr) => {
                        console.log('XR experience created successfully');
                        xrExperienceRef.current = xr;
                        setupManualTriggerHandling(scene);
                        // createJoystick(scene);
                        performInputDetection(xrExperienceRef.current);
                        setupPointerMove(scene);

                        xr.baseExperience.onStateChangedObservable.add(
                            (state) => {
                                if (state === BABYLON.WebXRState.IN_XR) {
                                    console.log('Entered XR');
                                    setInXRSession(true);
                                } else if (
                                    state === BABYLON.WebXRState.NOT_IN_XR
                                ) {
                                    console.log('Exited XR');
                                    setInXRSession(false);
                                }
                            }
                        );
                    })
                    .catch((error) => {
                        console.error('Error creating XR experience:', error);
                        updateUIVisibility(false);
                    });
            } else {
                // Not VR capable, show fullscreen UI by default
                updateUIVisibility(false);
            }
        });

        /**
         * Function to set up the functionality of the cycle button for switching between simulation types.
         * @param menu - The GUI menu to search for the button (spatial or fullscreen UI)
         */
        const setupCycleButton = (menu: GUI.AdvancedDynamicTexture) => {
            if (!menu) return;
            const cycleButton = MenuUtils.findControlByName(
                menu,
                'cycleColorButton'
            );
            if (cycleButton) {
                cycleButton.onPointerUpObservable.add(() => {
                    cycleSimulationResults();
                });
            }
        };

        /**
         * Function to set up the functionality of move buttons for moving the model up and down.
         * @param menu - The GUI menu to search for the buttons (spatial or fullscreen UI)
         */
        const setupMoveButtons = (menu: GUI.AdvancedDynamicTexture) => {
            if (!menu) return;
            const moveUpButton = MenuUtils.findControlByName(
                menu,
                'moveUpButton'
            );
            if (moveUpButton) {
                moveUpButton.onPointerUpObservable.add(() => {
                    for (const result of simulationResultsRef.current.values()) {
                        MeshUtils.moveSimulationResultMeshes(
                            result,
                            new BABYLON.Vector3(0, 0.1, 0)
                        );
                    }
                });
            }

            const moveDownButton = MenuUtils.findControlByName(
                menu,
                'moveDownButton'
            );
            if (moveDownButton) {
                moveDownButton.onPointerUpObservable.add(() => {
                    for (const result of simulationResultsRef.current.values()) {
                        MeshUtils.moveSimulationResultMeshes(
                            result,
                            new BABYLON.Vector3(0, -0.1, 0)
                        );
                    }
                });
            }
        };

        /**
         * Function to set up the functionality of the move object checkbox for toggling object movement.
         * @param menu - The GUI menu to search for the checkbox (spatial or fullscreen UI)
         */
        const setupMoveObjectCheckbox = (menu: GUI.AdvancedDynamicTexture) => {
            if (!menu) return;
            const moveObjectCheckbox = MenuUtils.findControlByName(
                menu,
                'moveObjectCheckbox'
            ) as Checkbox;
            if (moveObjectCheckbox) {
                moveObjectCheckbox.onIsCheckedChangedObservable.add((value) => {
                    // Need to invert the value
                    console.log(
                        'Move object checkbox checked INVERTING VALUE:',
                        !value
                    );
                    movementEnabledRef.current = !value;
                });
            }
        };

        // Joysticks turned out not to be the best idea since the babylonjs built-in implementation captures the input
        // of any other menu item and checks the entire screen for input. This makes it unable to use the menu while
        // the Joystick is enabled.

        const toggleJoystick = (value: boolean) => {
            if (!BABYLON.VirtualJoystick.Canvas) {
                console.error('VirtualJoystick not initialized');
                return;
            }
            if (
                value &&
                xrExperienceRef.current?.baseExperience.state ===
                    BABYLON.WebXRState.IN_XR
            ) {
                BABYLON.VirtualJoystick.Canvas.style.zIndex = '4';
            } else {
                BABYLON.VirtualJoystick.Canvas.style.zIndex = '-1';
            }
        };

        /**
         * Function to create a virtual joystick for moving the model in the scene.
         * @param scene - The Babylon scene to attach the joystick to
         */
        const createJoystick = (scene: BabylonScene) => {
            const joystick = new BABYLON.VirtualJoystick(true);

            scene.onBeforeRenderObservable.add(() => {
                if (joystick.pressed) {
                    const moveSpeed = 1;
                    const moveX =
                        joystick.deltaPosition.x *
                        (engine.getDeltaTime() / 1000) *
                        moveSpeed;
                    const moveZ =
                        joystick.deltaPosition.y *
                        (engine.getDeltaTime() / 1000) *
                        moveSpeed;
                    const moveVector = new BABYLON.Vector3(moveX, 0, moveZ);

                    for (const result of simulationResultsRef.current.values()) {
                        for (const mesh of result.meshes) {
                            mesh.position.addInPlace(moveVector);
                        }
                    }
                }
            });
        };

        /**
         * We set the object position by sending a ray from the camera position through the pointer.
         * The intersection of that ray with the floor is the point to which the loaded simulation results will be
         * moved.
         * @param scene - The scene object, required to fetch the camera and floor objects.
         */
        const setupPointerMove = (scene: BabylonScene) => {
            scene.onPointerObservable.add((pointerInfo) => {
                // Only process if movement is enabled and it's a pointer down event
                if (
                    !movementEnabledRef.current ||
                    pointerInfo.type !== BABYLON.PointerEventTypes.POINTERDOWN
                ) {
                    return;
                }
                console.log('Processing pointer event', pointerInfo);

                // Get the current active camera
                const camera = scene.activeCamera;
                if (!camera) {
                    console.error('No active camera found');
                    return;
                }

                // Create a ray from the camera through the pointer position
                const ray = scene.createPickingRay(
                    scene.pointerX,
                    scene.pointerY,
                    BABYLON.Matrix.Identity(),
                    camera
                );

                // Find the floor mesh
                const floor = scene.getMeshByName('floor');
                if (!floor) {
                    console.error('Floor mesh not found');
                    return;
                }

                // Check if the ray intersects with the floor
                const pickInfo = scene.pickWithRay(
                    ray,
                    (mesh) => mesh === floor
                );

                if (!pickInfo) {
                    console.error('No intersection found');
                    return;
                }

                if (pickInfo.hit && pickInfo.pickedPoint) {
                    // Get current Y position of the object to maintain height
                    const currentObjectY =
                        simulationResultsRef.current.get(
                            currentSimulationTypeRef.current
                        )?.meshes[0].position.y ?? 0;

                    // Create target position using floor intersection X,Z but keeping original Y
                    const targetPosition = new BABYLON.Vector3(
                        -pickInfo.pickedPoint.x, // needs to be inverted, reason unknown
                        currentObjectY,
                        pickInfo.pickedPoint.z
                    );

                    console.log('Moving object to:', targetPosition);

                    // Move all simulation objects to this position
                    for (const result of simulationResultsRef.current.values()) {
                        MeshUtils.moveSimulationResultMeshes(
                            result,
                            targetPosition,
                            'set'
                        );
                    }
                }
            });
        };

        const updateUIVisibility = (inXRSession: boolean) => {
            if (spatialUIRef.current && fullscreenUIRef.current) {
                const isVRHeadset = deviceType === 'vr-headset';
                console.log(
                    `Updating UI visibility - In XR: ${inXRSession}, Device: ${deviceType}`
                );

                // Spatial UI (3D menu for VR headsets)
                if (spacialUIRef.current) {
                    // Only show spatial UI in XR session and if we're using a VR headset
                    spatialUIRef.current.setEnabled(inXRSession && isVRHeadset);
                    console.log(
                        `Spatial UI ${inXRSession && isVRHeadset ? 'enabled' : 'disabled'}`
                    );
                }

                // Fullscreen UI (2D overlay for tablets/mobile or non-VR devices)
                const fullscreenControls =
                    fullscreenUIRef.current.getChildren();
                fullscreenControls.forEach((control) => {
                    // Show fullscreen UI when:
                    // 1. Not in XR session at all, OR
                    // 2. In XR session but on a tablet/mobile device
                    control.isVisible =
                        !inXRSession || (inXRSession && !isVRHeadset);
                });
                console.log(
                    `Fullscreen UI ${!inXRSession || (inXRSession && !isVRHeadset) ? 'visible' : 'hidden'}`
                );
            } else {
                console.warn(
                    'Cannot update UI visibility: UI references not initialized'
                );
            }
        };

        /**
         * Function to check whether VR controllers are detected by the scene.
         * If controllers are detected we can assume that we are in the VR headset mode.
         * Thus, we show the VR UI (spatial). Otherwise, we show the fullscreen UI.
         * @param xrExperience - The WebXR experience object which contains the input controllers
         */
        const performInputDetection = (
            xrExperience: WebXRDefaultExperience
        ) => {
            if (!xrExperience || !xrExperience.input) return;

            // Initial check for controllers
            checkForControllers();

            // Set up continuous monitoring for controller connections
            xrExperience.input.onControllerAddedObservable.add((controller) => {
                console.log('New controller connected:', controller);
                checkForControllers();
            });

            // Helper function to check for controllers and update device type
            function checkForControllers() {
                let hasControllers = false;

                // Check for motion controllers
                if (
                    xrExperience.input.controllers &&
                    xrExperience.input.controllers.length > 0
                ) {
                    hasControllers = xrExperience.input.controllers.some(
                        (controller) => controller.motionController !== null
                    );
                }

                if (hasControllers) {
                    console.log(
                        'VR controllers detected - setting device type to vr-headset'
                    );
                    setDeviceType('vr-headset');
                    // Update UI immediately when we detect controllers
                    if (sceneRef.current && sceneRef.current.activeCamera) {
                        updateUIVisibility(true);
                    }
                }
            }
        };

        // Start render loop
        engine.runRenderLoop(() => {
            scene.render();
        });

        // Handle window resize
        const resizeHandler = () => {
            engine.resize();
        };
        window.addEventListener('resize', resizeHandler);

        // Cleanup
        return () => {
            window.removeEventListener('resize', resizeHandler);
            scene.dispose();
            engine.dispose();
        };
    }, []);

    // This effect runs whenever deviceType or inXRSession changes
    useEffect(() => {
        // Skip if UI refs aren't initialized yet
        if (!spatialUIRef.current || !fullscreenUIRef.current) return;

        const isVRHeadset = deviceType === 'vr-headset';
        console.log(
            `[useEffect] Updating UI - Device Type: ${deviceType}, In XR: ${inXRSession}`
        );

        // Spatial UI (3D menu for VR headsets)
        if (spacialUIRef.current) {
            // Only show spatial UI in XR session and if we're using a VR headset
            spatialUIRef.current.setEnabled(inXRSession && isVRHeadset);
            console.log(
                `[useEffect] Spatial UI ${inXRSession && isVRHeadset ? 'enabled' : 'disabled'}`
            );
        }

        // Fullscreen UI (2D overlay for tablets/mobile)
        const fullscreenControls = fullscreenUIRef.current.getChildren();
        fullscreenControls.forEach((control) => {
            // Show fullscreen UI when:
            // 1. Not in XR session at all, OR
            // 2. In XR session but on a tablet/mobile device
            control.isVisible = !inXRSession || (inXRSession && !isVRHeadset);
        });
        console.log(
            `[useEffect] Fullscreen UI ${!inXRSession || (inXRSession && !isVRHeadset) ? 'visible' : 'hidden'}`
        );
    }, [deviceType, inXRSession]); // This effect runs when either state changes

    const observersRef = {
        keyboard: null as BABYLON.Observer<BABYLON.KeyboardInfo> | null,
        pointer: null as BABYLON.Observer<BABYLON.PointerInfo> | null,
    };

    // Setup manual trigger handling for testing without XR controllers
    const setupManualTriggerHandling = (scene: BabylonScene) => {
        observersRef.keyboard = scene.onKeyboardObservable.add((kbInfo) => {
            if (kbInfo.type === KeyboardEventTypes.KEYDOWN) {
                if (kbInfo.event.key === 't' || kbInfo.event.key === 'T') {
                    console.log(
                        'Manual simulation cycle trigger activated via keyboard'
                    );
                    console.log(
                        'Available simulation types:',
                        availableSimulationTypesRef.current
                    );
                    if (currentSimulationTypeRef.current == 'default') {
                        // Now using the ref directly instead of state
                        switchSimulationType(
                            availableSimulationTypesRef.current[1]
                        );
                    } else {
                        switchSimulationType('default');
                    }
                }
            }
        });
    };

    // Function to re-enable debug triggers when exiting XR
    const enableDebugTriggers = (scene: BabylonScene) => {
        console.log('Re-enabling debug keyboard and screen triggers');
        setupManualTriggerHandling(scene);
    };

    // Add a useEffect to call fetchSimulationResults when the model changes
    useEffect(() => {
        if (sceneRef.current) {
            // Reset the current simulation type when model parameters change
            currentSimulationTypeRef.current = '';
            // Clear the available simulation types
            availableSimulationTypesRef.current = [];
            // Fetch new simulation results
            fetchSimulationResults().then(() => {
                console.log('Simulation results loaded, creating UI buttons');
                MenuUtils.createSimulationTypeButtons(
                    fullscreenUIRef.current,
                    spacialUIRef.current,
                    availableSimulationTypesRef.current,
                    availableSimulationTypesRef.current[0],
                    switchSimulationType
                );
            });
        }

        // Cleanup function to ensure models are disposed when component unmounts
        return () => {
            if (sceneRef.current) {
                clearPreviousModels();
            }
        };
    }, [modelName, modelScaling, modelRotation]);

    return <canvas ref={canvasRef} className="w-full h-full" />;
}<|MERGE_RESOLUTION|>--- conflicted
+++ resolved
@@ -26,13 +26,8 @@
 }
 
 const MenuSnippets = {
-<<<<<<< HEAD
-    spatial: 'GAF8QH#4', //'#GAF8QH#3',
-    fullscreen: 'GYLJ95#22', //'#GYLJ95#19',
-=======
-    spatial: '#71Q3DR#1',
-    fullscreen: '#GYLJ95#19',
->>>>>>> 448a2a63
+    spatial: '71Q3DR#2', //'#71Q3DR#1',
+    fullscreen: '#GYLJ95#19', //'#GYLJ95#19',
 };
 
 export default function Scene({
